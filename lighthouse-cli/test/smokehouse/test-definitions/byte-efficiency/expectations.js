--- conflicted
+++ resolved
@@ -152,15 +152,9 @@
                 totalBytes: 12913,
                 wastedBytes: 5827,
                 sources: [
-<<<<<<< HEAD
-                  'webpack:///./b.js',
-                  'webpack:///./c.js',
-                  'webpack:///webpack/bootstrap',
-=======
                   '…./b.js',
                   '…./c.js',
                   '…webpack/bootstrap',
->>>>>>> f150573b
                 ],
                 sourceBytes: [
                   4417,
