/**
 * Copyright 2016 Google Inc. All rights reserved.
 *
 * Licensed under the Apache License, Version 2.0 (the "License");
 * you may not use this file except in compliance with the License.
 * You may obtain a copy of the License at
 *
 *     http://www.apache.org/licenses/LICENSE-2.0
 *
 * Unless required by applicable law or agreed to in writing, software
 * distributed under the License is distributed on an "AS IS" BASIS,
 * WITHOUT WARRANTIES OR CONDITIONS OF ANY KIND, either express or implied.
 * See the License for the specific language governing permissions and
 * limitations under the License.
 */
'use strict';

const defaultUrl = 'https://voice-memos.appspot.com';
const ChromeProtocol = require('./helpers/browser/driver');

const Auditor = require('./auditor');
const Gatherer = require('./gatherer');

const driver = new ChromeProtocol();
const gatherers = [
  require('./gatherers/url'),
  require('./gatherers/load-trace'),
  require('./gatherers/https'),
  require('./gatherers/service-worker'),
  require('./gatherers/html'),
  require('./gatherers/manifest')
];
const audits = [
  require('./audits/security/is-on-https'),
  require('./audits/offline/service-worker'),
  require('./audits/mobile-friendly/viewport'),
  require('./audits/manifest/exists'),
  require('./audits/manifest/background-color'),
  require('./audits/manifest/theme-color'),
  require('./audits/manifest/icons'),
  require('./audits/manifest/icons-192'),
  require('./audits/manifest/name'),
  require('./audits/manifest/short-name'),
  require('./audits/manifest/start-url')
];

<<<<<<< HEAD
module.exports = function(opts) {
  var url = opts.url || defaultUrl;
  gatherer
      .gather(gatherers, {url, driver})
      .then(artifacts => auditor.audit(artifacts, audits))
      .then(results => {
        console.log(results);
      }).catch(function(err) {
        console.log('error encountered', err);
        console.log(err.stack);
        throw err;
      });
}
=======
Gatherer
    .gather(gatherers, {url, driver})
    .then(artifacts => Auditor.audit(artifacts, audits))
    .then(results => {
      console.log(results);
    }).catch(function(err) {
      console.log('error encountered', err);
      console.log(err.stack);
      throw err;
    });
>>>>>>> c8530f90
<|MERGE_RESOLUTION|>--- conflicted
+++ resolved
@@ -44,12 +44,11 @@
   require('./audits/manifest/start-url')
 ];
 
-<<<<<<< HEAD
 module.exports = function(opts) {
   var url = opts.url || defaultUrl;
-  gatherer
+  Gatherer
       .gather(gatherers, {url, driver})
-      .then(artifacts => auditor.audit(artifacts, audits))
+      .then(artifacts => Auditor.audit(artifacts, audits))
       .then(results => {
         console.log(results);
       }).catch(function(err) {
@@ -57,16 +56,4 @@
         console.log(err.stack);
         throw err;
       });
-}
-=======
-Gatherer
-    .gather(gatherers, {url, driver})
-    .then(artifacts => Auditor.audit(artifacts, audits))
-    .then(results => {
-      console.log(results);
-    }).catch(function(err) {
-      console.log('error encountered', err);
-      console.log(err.stack);
-      throw err;
-    });
->>>>>>> c8530f90
+};