--- conflicted
+++ resolved
@@ -290,11 +290,7 @@
  * @return {Promise<LH.RunnerResult|undefined>}
  */
 async function navigation(options) {
-<<<<<<< HEAD
   const {requestor, page, configContext = {}} = options;
-=======
-  const {url, page, configContext = {}} = options;
->>>>>>> 67c1d133
   const {config} = initializeConfig(options.config, {...configContext, gatherMode: 'navigation'});
   const computedCache = new Map();
   const internalOptions = {
@@ -304,12 +300,12 @@
   return Runner.run(
     async () => {
       const driver = new Driver(page);
-<<<<<<< HEAD
-      const context = {driver, config, requestor, options: internalOptions};
-=======
-      const requestedUrl = URL.normalizeUrl(url);
-      const context = {driver, config, requestedUrl, options: internalOptions};
->>>>>>> 67c1d133
+      const context = {
+        driver,
+        config,
+        requestor: typeof requestor === 'string' ? URL.normalizeUrl(requestor) : requestor,
+        options: internalOptions,
+      };
       const {baseArtifacts} = await _setup(context);
       const {artifacts} = await _navigations({...context, baseArtifacts, computedCache});
       await _cleanup(context);
@@ -317,10 +313,6 @@
       return finalizeArtifacts(baseArtifacts, artifacts);
     },
     {
-<<<<<<< HEAD
-      url: typeof requestor === 'string' ? requestor : undefined,
-=======
->>>>>>> 67c1d133
       config,
       computedCache: new Map(),
     }
