--- conflicted
+++ resolved
@@ -43,21 +43,12 @@
 /** @typedef {Omit<Parameters<typeof collectPhaseArtifacts>[0], 'phase'>} PhaseState */
 
 /**
-<<<<<<< HEAD
- * @param {{driver: Driver, config: LH.Config.FRConfig, requestor: LH.NavigationRequestor}} args
+ * @param {{driver: Driver, config: LH.Config.FRConfig, requestor: LH.NavigationRequestor, options?: InternalOptions}} args
  * @return {Promise<{baseArtifacts: LH.FRBaseArtifacts}>}
  */
-async function _setup({driver, config, requestor}) {
-  await driver.connect();
-  if (typeof requestor === 'string') {
-=======
- * @param {{driver: Driver, config: LH.Config.FRConfig, requestedUrl: string, options?: InternalOptions}} args
- * @return {Promise<{baseArtifacts: LH.FRBaseArtifacts}>}
- */
-async function _setup({driver, config, requestedUrl, options}) {
+async function _setup({driver, config, requestor, options}) {
   await driver.connect();
   if (!options?.skipAboutBlank) {
->>>>>>> 762fbec2
     await gotoURL(driver, defaultNavigationConfig.blankPage, {waitUntil: ['navigated']});
   }
 
@@ -73,13 +64,8 @@
  * @param {NavigationContext} navigationContext
  * @return {Promise<{warnings: Array<LH.IcuMessage>}>}
  */
-<<<<<<< HEAD
-async function _setupNavigation({requestor, driver, navigation, config}) {
-  if (typeof requestor === 'string') {
-=======
-async function _setupNavigation({requestedUrl, driver, navigation, config, options}) {
+async function _setupNavigation({requestor, driver, navigation, config, options}) {
   if (!options?.skipAboutBlank) {
->>>>>>> 762fbec2
     await gotoURL(driver, navigation.blankPage, {...navigation, waitUntil: ['navigated']});
   }
   const {warnings} = await prepare.prepareTargetForIndividualNavigation(
@@ -244,17 +230,10 @@
 }
 
 /**
-<<<<<<< HEAD
- * @param {{driver: Driver, config: LH.Config.FRConfig, requestor: LH.NavigationRequestor; baseArtifacts: LH.FRBaseArtifacts, computedCache: NavigationContext['computedCache']}} args
+ * @param {{driver: Driver, config: LH.Config.FRConfig, requestor: LH.NavigationRequestor; baseArtifacts: LH.FRBaseArtifacts, computedCache: NavigationContext['computedCache'], options?: InternalOptions}} args
  * @return {Promise<{artifacts: Partial<LH.FRArtifacts & LH.FRBaseArtifacts>}>}
  */
-async function _navigations({driver, config, requestor, baseArtifacts, computedCache}) {
-=======
- * @param {{driver: Driver, config: LH.Config.FRConfig, requestedUrl: string; baseArtifacts: LH.FRBaseArtifacts, computedCache: NavigationContext['computedCache'], options?: InternalOptions}} args
- * @return {Promise<{artifacts: Partial<LH.FRArtifacts & LH.FRBaseArtifacts>}>}
- */
-async function _navigations({driver, config, requestedUrl, baseArtifacts, computedCache, options}) {
->>>>>>> 762fbec2
+async function _navigations({driver, config, requestor, baseArtifacts, computedCache, options}) {
   if (!config.navigations) throw new Error('No navigations configured');
 
   /** @type {Partial<LH.FRArtifacts & LH.FRBaseArtifacts>} */
@@ -320,15 +299,7 @@
   return Runner.run(
     async () => {
       const driver = new Driver(page);
-<<<<<<< HEAD
-      const context = {
-        driver,
-        config,
-        requestor,
-      };
-=======
-      const context = {driver, config, requestedUrl, options: internalOptions};
->>>>>>> 762fbec2
+      const context = {driver, config, requestor, options: internalOptions};
       const {baseArtifacts} = await _setup(context);
       const {artifacts} = await _navigations({...context, baseArtifacts, computedCache});
       await _cleanup(context);
