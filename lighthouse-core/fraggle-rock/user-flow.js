--- conflicted
+++ resolved
@@ -57,19 +57,14 @@
    * @param {LH.NavigationRequestor} requestor
    * @param {StepOptions=} stepOptions
    */
-<<<<<<< HEAD
   _getNextNavigationOptions(requestor, stepOptions) {
     const options = {requestor, ...this.options, ...stepOptions};
-=======
-  _getNextNavigationOptions(url, stepOptions) {
-    const options = {url, ...this.options, ...stepOptions};
     const configContext = {...options.configContext};
     const settingsOverrides = {...configContext.settingsOverrides};
 
     if (configContext.skipAboutBlank === undefined) {
       configContext.skipAboutBlank = true;
     }
->>>>>>> 762fbec2
 
     // On repeat navigations, we want to disable storage reset by default (i.e. it's not a cold load).
     const isSubsequentNavigation = this.steps.some(step => step.lhr.gatherMode === 'navigation');
