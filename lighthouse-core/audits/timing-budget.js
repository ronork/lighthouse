--- conflicted
+++ resolved
@@ -140,13 +140,8 @@
     const gatherContext = artifacts.GatherContext;
     const devtoolsLog = artifacts.devtoolsLogs[Audit.DEFAULT_PASS];
     const trace = artifacts.traces[Audit.DEFAULT_PASS];
-<<<<<<< HEAD
     const mainResource = await MainResource.request({URL: artifacts.URL, trace}, context);
-    const data = {trace, devtoolsLog, settings: context.settings};
-=======
-    const mainResource = await MainResource.request({URL: artifacts.URL, devtoolsLog}, context);
     const data = {trace, devtoolsLog, gatherContext, settings: context.settings};
->>>>>>> f4d6bca4
     const summary = (await TimingSummary.request(data, context)).metrics;
     const budget = Budget.getMatchingBudget(context.settings.budgets, mainResource.url);
 
