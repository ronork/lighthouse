--- conflicted
+++ resolved
@@ -42,15 +42,11 @@
       title: str_(UIStrings.title),
       failureTitle: str_(UIStrings.failureTitle),
       description: str_(UIStrings.description),
-<<<<<<< HEAD
-=======
-      requiredArtifacts: ['WebAppManifest', 'InstallabilityErrors', 'MetaElements'],
->>>>>>> d9d29999
     };
   }
 
   static get requiredArtifacts() {
-    return this.artifacts('WebAppManifest', 'MetaElements');
+    return this.artifacts('WebAppManifest', 'InstallabilityErrors', 'MetaElements');
   }
 
   /**
