/**
 * @license Copyright 2017 The Lighthouse Authors. All Rights Reserved.
 * Licensed under the Apache License, Version 2.0 (the "License"); you may not use this file except in compliance with the License. You may obtain a copy of the License at http://www.apache.org/licenses/LICENSE-2.0
 * Unless required by applicable law or agreed to in writing, software distributed under the License is distributed on an "AS IS" BASIS, WITHOUT WARRANTIES OR CONDITIONS OF ANY KIND, either express or implied. See the License for the specific language governing permissions and limitations under the License.
 */
'use strict';

const Audit = require('./audit.js');
const i18n = require('../lib/i18n/i18n.js');
const MainResource = require('../computed/main-resource.js');
const NetworkRecords = require('../computed/network-records.js');
const NetworkAnalyzer = require('../lib/dependency-graph/simulator/network-analyzer.js');

const UIStrings = {
  /** Title of a diagnostic audit that provides detail on how long it took from starting a request to when the server started responding. This descriptive title is shown to users when the amount is acceptable and no user action is required. */
  title: 'Initial server response time was short',
  /** Title of a diagnostic audit that provides detail on how long it took from starting a request to when the server started responding. This imperative title is shown to users when there is a significant amount of execution time that could be reduced. */
  failureTitle: 'Reduce initial server response time',
  /** Description of a Lighthouse audit that tells the user *why* they should reduce the amount of time it takes their server to start responding to requests. This is displayed after a user expands the section to see more. No character length limits. 'Learn More' becomes link text to additional documentation. */
  description: 'Keep the server response time for the main document short because all other requests depend on it. [Learn more](https://web.dev/time-to-first-byte/).',
  /** Used to summarize the total Server Response Time duration for the primary HTML response. The `{timeInMs}` placeholder will be replaced with the time duration, shown in milliseconds (e.g. 210 ms) */
  displayValue: `Root document took {timeInMs, number, milliseconds}\xa0ms`,
};

const str_ = i18n.createMessageInstanceIdFn(__filename, UIStrings);

// Due to the way that DevTools throttling works we cannot see if server response took less than ~570ms.
// We set our failure threshold to 600ms to avoid those false positives but we want devs to shoot for 100ms.
const TOO_SLOW_THRESHOLD_MS = 600;
const TARGET_MS = 100;

class ServerResponseTime extends Audit {
  /**
   * @return {LH.Audit.Meta}
   */
  static get meta() {
    return {
      id: 'server-response-time',
      title: str_(UIStrings.title),
      failureTitle: str_(UIStrings.failureTitle),
      description: str_(UIStrings.description),
<<<<<<< HEAD
      requiredArtifacts: ['devtoolsLogs', 'traces', 'URL', 'traces'],
=======
      supportedModes: ['timespan', 'navigation'],
      requiredArtifacts: ['devtoolsLogs', 'URL', 'GatherContext'],
>>>>>>> f4d6bca4
    };
  }

  /**
   * @param {LH.Artifacts.NetworkRequest} record
   */
  static calculateResponseTime(record) {
    const timing = record.timing;
    return timing ? timing.receiveHeadersEnd - timing.sendEnd : 0;
  }

  /**
   * @param {LH.Artifacts} artifacts
   * @param {LH.Audit.Context} context
   * @return {Promise<LH.Audit.Product>}
   */
  static async audit(artifacts, context) {
    const devtoolsLog = artifacts.devtoolsLogs[Audit.DEFAULT_PASS];
<<<<<<< HEAD
    const trace = artifacts.traces[Audit.DEFAULT_PASS];
    const mainResource = await MainResource.request({trace, URL: artifacts.URL}, context);
=======

    /** @type {LH.Artifacts.NetworkRequest} */
    let mainResource;
    if (artifacts.GatherContext.gatherMode === 'timespan') {
      const networkRecords = await NetworkRecords.request(devtoolsLog, context);
      const optionalMainResource = NetworkAnalyzer.findOptionalMainDocument(
        networkRecords,
        artifacts.URL.finalUrl
      );
      if (!optionalMainResource) {
        return {score: null, notApplicable: true};
      }
      mainResource = optionalMainResource;
    } else {
      mainResource = await MainResource.request({devtoolsLog, URL: artifacts.URL}, context);
    }
>>>>>>> f4d6bca4

    const responseTime = ServerResponseTime.calculateResponseTime(mainResource);
    const passed = responseTime < TOO_SLOW_THRESHOLD_MS;
    const displayValue = str_(UIStrings.displayValue, {timeInMs: responseTime});

    /** @type {LH.Audit.Details.Opportunity['headings']} */
    const headings = [
      {key: 'url', valueType: 'url', label: str_(i18n.UIStrings.columnURL)},
      {key: 'responseTime', valueType: 'timespanMs', label: str_(i18n.UIStrings.columnTimeSpent)},
    ];

    const details = Audit.makeOpportunityDetails(
      headings,
      [{url: mainResource.url, responseTime}],
      responseTime - TARGET_MS
    );

    return {
      numericValue: responseTime,
      numericUnit: 'millisecond',
      score: Number(passed),
      displayValue,
      details,
    };
  }
}

module.exports = ServerResponseTime;
module.exports.UIStrings = UIStrings;<|MERGE_RESOLUTION|>--- conflicted
+++ resolved
@@ -39,12 +39,8 @@
       title: str_(UIStrings.title),
       failureTitle: str_(UIStrings.failureTitle),
       description: str_(UIStrings.description),
-<<<<<<< HEAD
-      requiredArtifacts: ['devtoolsLogs', 'traces', 'URL', 'traces'],
-=======
       supportedModes: ['timespan', 'navigation'],
-      requiredArtifacts: ['devtoolsLogs', 'URL', 'GatherContext'],
->>>>>>> f4d6bca4
+      requiredArtifacts: ['traces', 'URL', 'GatherContext'],
     };
   }
 
@@ -62,16 +58,12 @@
    * @return {Promise<LH.Audit.Product>}
    */
   static async audit(artifacts, context) {
-    const devtoolsLog = artifacts.devtoolsLogs[Audit.DEFAULT_PASS];
-<<<<<<< HEAD
     const trace = artifacts.traces[Audit.DEFAULT_PASS];
-    const mainResource = await MainResource.request({trace, URL: artifacts.URL}, context);
-=======
 
     /** @type {LH.Artifacts.NetworkRequest} */
     let mainResource;
     if (artifacts.GatherContext.gatherMode === 'timespan') {
-      const networkRecords = await NetworkRecords.request(devtoolsLog, context);
+      const networkRecords = await NetworkRecords.request(trace, context);
       const optionalMainResource = NetworkAnalyzer.findOptionalMainDocument(
         networkRecords,
         artifacts.URL.finalUrl
@@ -81,9 +73,8 @@
       }
       mainResource = optionalMainResource;
     } else {
-      mainResource = await MainResource.request({devtoolsLog, URL: artifacts.URL}, context);
+      mainResource = await MainResource.request({trace, URL: artifacts.URL}, context);
     }
->>>>>>> f4d6bca4
 
     const responseTime = ServerResponseTime.calculateResponseTime(mainResource);
     const passed = responseTime < TOO_SLOW_THRESHOLD_MS;
