--- conflicted
+++ resolved
@@ -16,11 +16,8 @@
   audits: [
     'autocomplete',
     'full-page-screenshot',
-<<<<<<< HEAD
     'treemap-data',
-=======
     'large-javascript-libraries',
->>>>>>> a79df8b4
   ],
   passes: [{
     passName: 'defaultPass',
