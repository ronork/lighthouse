/**
 * @license Copyright 2017 Google Inc. All Rights Reserved.
 * Licensed under the Apache License, Version 2.0 (the "License"); you may not use this file except in compliance with the License. You may obtain a copy of the License at http://www.apache.org/licenses/LICENSE-2.0
 * Unless required by applicable law or agreed to in writing, software distributed under the License is distributed on an "AS IS" BASIS, WITHOUT WARRANTIES OR CONDITIONS OF ANY KIND, either express or implied. See the License for the specific language governing permissions and limitations under the License.
 */
'use strict';

/* globals self, Util */

/** @typedef {import('./dom.js')} DOM */
/** @typedef {import('./report-renderer.js')} ReportRenderer */
/** @typedef {import('./details-renderer.js')} DetailsRenderer */
/** @typedef {import('./util.js')} Util */

class CategoryRenderer {
  /**
   * @param {DOM} dom
   * @param {DetailsRenderer} detailsRenderer
   */
  constructor(dom, detailsRenderer) {
    /** @type {DOM} */
    this.dom = dom;
    /** @type {DetailsRenderer} */
    this.detailsRenderer = detailsRenderer;
    /** @type {ParentNode} */
    this.templateContext = this.dom.document();

    this.detailsRenderer.setTemplateContext(this.templateContext);
  }

  /**
   * @param {LH.ReportResult.AuditRef} audit
   * @param {number} index
   * @return {Element}
   */
  renderAudit(audit, index) {
    const tmpl = this.dom.cloneTemplate('#tmpl-lh-audit', this.templateContext);
    return this.populateAuditValues(audit, index, tmpl);
  }

  /**
   * Populate an DOM tree with audit details. Used by renderAudit and renderOpportunity
   * @param {LH.ReportResult.AuditRef} audit
   * @param {number} index
   * @param {DocumentFragment} tmpl
   * @return {Element}
   */
  populateAuditValues(audit, index, tmpl) {
    const auditEl = this.dom.find('.lh-audit', tmpl);
    auditEl.id = audit.result.id;
    const scoreDisplayMode = audit.result.scoreDisplayMode;

    if (audit.result.displayValue) {
      const displayValue = Util.formatDisplayValue(audit.result.displayValue);
      this.dom.find('.lh-audit__display-text', auditEl).textContent = displayValue;
    }

    const titleEl = this.dom.find('.lh-audit__title', auditEl);
    titleEl.appendChild(this.dom.convertMarkdownCodeSnippets(audit.result.title));
    this.dom.find('.lh-audit__description', auditEl)
        .appendChild(this.dom.convertMarkdownLinkSnippets(audit.result.description));

    const header = /** @type {HTMLDetailsElement} */ (this.dom.find('details', auditEl));
    if (audit.result.details && audit.result.details.type) {
      const elem = this.detailsRenderer.render(audit.result.details);
      elem.classList.add('lh-details');
      header.appendChild(elem);
    }
    this.dom.find('.lh-audit__index', auditEl).textContent = `${index + 1}`;

    // Add chevron SVG to the end of the summary
    this.dom.find('.lh-chevron-container', auditEl).appendChild(this._createChevron());
    this._setRatingClass(auditEl, audit.result.score, scoreDisplayMode);

    if (audit.result.scoreDisplayMode === 'error') {
      auditEl.classList.add(`lh-audit--error`);
      const textEl = this.dom.find('.lh-audit__display-text', auditEl);
      textEl.textContent = 'Error!';
      textEl.classList.add('tooltip-boundary');
      const tooltip = this.dom.createChildOf(textEl, 'div', 'tooltip tooltip--error');
      tooltip.textContent = audit.result.errorMessage || 'Report error: no audit information';
    } else if (audit.result.explanation) {
<<<<<<< HEAD
      const explEl = this.dom.createChildOf(titleEl, 'div', 'lh-debug lh-debug--explanation');
=======
      const explEl = this.dom.createChildOf(titleEl, 'div', 'lh-audit-explanation');
>>>>>>> 036c4dff
      explEl.textContent = audit.result.explanation;
    }
    const warnings = audit.result.warnings;
    if (!warnings || warnings.length === 0) return auditEl;

    // Add list of warnings or singular warning
<<<<<<< HEAD
    const warningsEl = this.dom.createChildOf(titleEl, 'div', 'lh-debug lh-debug--warnings');
=======
    const warningsEl = this.dom.createChildOf(titleEl, 'div', 'lh-warnings');
>>>>>>> 036c4dff
    if (warnings.length === 1) {
      warningsEl.textContent = `Warning: ${warnings.join('')}`;
    } else {
      warningsEl.textContent = 'Warnings: ';
      const warningsUl = this.dom.createChildOf(warningsEl, 'ul');
      for (const warning of warnings) {
        const item = this.dom.createChildOf(warningsUl, 'li');
        item.textContent = warning;
      }
    }
    return auditEl;
  }

  /**
   * @return {HTMLElement}
   */
  _createChevron() {
    const chevronTmpl = this.dom.cloneTemplate('#tmpl-lh-chevron', this.templateContext);
    const chevronEl = this.dom.find('.lh-chevron', chevronTmpl);
    return chevronEl;
  }

  /**
   * @param {Element} element DOM node to populate with values.
   * @param {number|null} score
   * @param {string} scoreDisplayMode
   * @return {Element}
   */
  _setRatingClass(element, score, scoreDisplayMode) {
    const rating = Util.calculateRating(score, scoreDisplayMode);
    element.classList.add(`lh-audit--${rating}`, `lh-audit--${scoreDisplayMode}`);
    return element;
  }

  /**
   * @param {LH.ReportResult.Category} category
   * @return {Element}
   */
  renderCategoryHeader(category) {
    const tmpl = this.dom.cloneTemplate('#tmpl-lh-category-header', this.templateContext);

    const gaugeContainerEl = this.dom.find('.lh-score__gauge', tmpl);
    const gaugeEl = this.renderScoreGauge(category);
    gaugeContainerEl.appendChild(gaugeEl);

    this.dom.find('.lh-category-header__title', tmpl).appendChild(
      this.dom.convertMarkdownCodeSnippets(category.title));
    if (category.description) {
      const descEl = this.dom.convertMarkdownLinkSnippets(category.description);
      this.dom.find('.lh-category-header__description', tmpl).appendChild(descEl);
    }

    return /** @type {Element} */ (tmpl.firstElementChild);
  }

  /**
   * Renders the group container for a group of audits. Individual audit elements can be added
   * directly to the returned element.
   * @param {LH.Result.ReportGroup} group
   * @param {{expandable: boolean, itemCount?: number}} opts
   * @return {Element}
   */
  renderAuditGroup(group, opts) {
    const expandable = opts.expandable;
    const groupEl = this.dom.createElement(expandable ? 'details' : 'div', 'lh-audit-group');
    const summmaryEl = this.dom.createChildOf(groupEl, 'summary', 'lh-audit-group__summary');
    const headerEl = this.dom.createChildOf(summmaryEl, 'div', 'lh-audit-group__header');
    const itemCountEl = this.dom.createChildOf(summmaryEl, 'div', 'lh-audit-group__itemcount');
    if (expandable) {
      const chevronEl = summmaryEl.appendChild(this._createChevron());
      chevronEl.title = 'Show audits';
    }

    if (group.description) {
      const auditGroupDescription = this.dom.createElement('div', 'lh-audit-group__description');
      auditGroupDescription.appendChild(this.dom.convertMarkdownLinkSnippets(group.description));
      groupEl.appendChild(auditGroupDescription);
    }
    headerEl.textContent = group.title;

    if (opts.itemCount) {
      itemCountEl.textContent = `${opts.itemCount} audits`;
    }
    return groupEl;
  }

  /**
   * Find the total number of audits contained within a section.
   * Accounts for nested subsections like Accessibility.
   * @param {Array<Element>} elements
   * @return {number}
   */
  _getTotalAuditsLength(elements) {
    // Create a scratch element to append sections to so we can reuse querySelectorAll().
    const scratch = this.dom.createElement('div');
    elements.forEach(function(element) {
      scratch.appendChild(element);
    });
    const subAudits = scratch.querySelectorAll('.lh-audit');
    if (subAudits.length) {
      return subAudits.length;
    } else {
      return elements.length;
    }
  }

  /**
   * @param {Array<Element>} elements
   * @return {Element}
   */
  _renderFailedAuditsSection(elements) {
    const failedElem = this.dom.createElement('div');
    failedElem.classList.add('lh-failed-audits');
    elements.forEach(elem => failedElem.appendChild(elem));
    return failedElem;
  }

  /**
   * @param {Array<Element>} elements
   * @return {Element}
   */
  renderPassedAuditsSection(elements) {
    const passedElem = this.renderAuditGroup({
      title: `Passed audits`,
    }, {expandable: true, itemCount: this._getTotalAuditsLength(elements)});
    passedElem.classList.add('lh-passed-audits');
    elements.forEach(elem => passedElem.appendChild(elem));
    return passedElem;
  }

  /**
   * @param {Array<Element>} elements
   * @return {Element}
   */
  _renderNotApplicableAuditsSection(elements) {
    const notApplicableElem = this.renderAuditGroup({
      title: `Not applicable`,
    }, {expandable: true, itemCount: this._getTotalAuditsLength(elements)});
    notApplicableElem.classList.add('lh-audit-group--not-applicable');
    elements.forEach(elem => notApplicableElem.appendChild(elem));
    return notApplicableElem;
  }

  /**
   * @param {Array<LH.ReportResult.AuditRef>} manualAudits
   * @param {string} [manualDescription]
   * @return {Element}
   */
  _renderManualAudits(manualAudits, manualDescription) {
    const group = {title: 'Additional items to manually check', description: manualDescription};
    const auditGroupElem = this.renderAuditGroup(group,
        {expandable: true, itemCount: manualAudits.length});
    auditGroupElem.classList.add('lh-audit-group--manual');
    manualAudits.forEach((audit, i) => {
      auditGroupElem.appendChild(this.renderAudit(audit, i));
    });
    return auditGroupElem;
  }

  /**
   * @param {ParentNode} context
   */
  setTemplateContext(context) {
    this.templateContext = context;
    this.detailsRenderer.setTemplateContext(context);
  }

  /**
   * @param {LH.ReportResult.Category} category
   * @return {DocumentFragment}
   */
  renderScoreGauge(category) {
    const tmpl = this.dom.cloneTemplate('#tmpl-lh-gauge', this.templateContext);
    const wrapper = /** @type {HTMLAnchorElement} */ (this.dom.find('.lh-gauge__wrapper', tmpl));
    wrapper.href = `#${category.id}`;
    wrapper.classList.add(`lh-gauge__wrapper--${Util.calculateRating(category.score)}`);

    // Cast `null` to 0
    const numericScore = Number(category.score);
    const gauge = this.dom.find('.lh-gauge', tmpl);
    // 329 is ~= 2 * Math.PI * gauge radius (53)
    // https://codepen.io/xgad/post/svg-radial-progress-meters
    // score of 50: `stroke-dasharray: 164.5 329`;
    /** @type {?SVGCircleElement} */
    const gaugeArc = gauge.querySelector('.lh-gauge-arc');
    if (gaugeArc) {
      gaugeArc.style.strokeDasharray = `${numericScore * 329} 329`;
    }

    const scoreOutOf100 = Math.round(numericScore * 100);
    const percentageEl = this.dom.find('.lh-gauge__percentage', tmpl);
    percentageEl.textContent = scoreOutOf100.toString();
    if (category.score === null) {
      percentageEl.textContent = '?';
      percentageEl.title = 'Errors occurred while auditing';
    }

    this.dom.find('.lh-gauge__label', tmpl).textContent = category.title;
    return tmpl;
  }

  /**
   * @param {LH.ReportResult.Category} category
   * @param {Object<string, LH.Result.ReportGroup>} [groupDefinitions]
   * @return {Element}
   */
  render(category, groupDefinitions) {
    const element = this.dom.createElement('div', 'lh-category');
    this.createPermalinkSpan(element, category.id);
    element.appendChild(this.renderCategoryHeader(category));

    const auditRefs = category.auditRefs;
    const manualAudits = auditRefs.filter(audit => audit.result.scoreDisplayMode === 'manual');
    const nonManualAudits = auditRefs.filter(audit => !manualAudits.includes(audit));

    /** @type {Object<string, {passed: Array<LH.ReportResult.AuditRef>, failed: Array<LH.ReportResult.AuditRef>, notApplicable: Array<LH.ReportResult.AuditRef>}>} */
    const auditsGroupedByGroup = {};
    const auditsUngrouped = {passed: [], failed: [], notApplicable: []};

    nonManualAudits.forEach(auditRef => {
      let group;

      if (auditRef.group) {
        const groupId = auditRef.group;

        if (auditsGroupedByGroup[groupId]) {
          group = auditsGroupedByGroup[groupId];
        } else {
          group = {passed: [], failed: [], notApplicable: []};
          auditsGroupedByGroup[groupId] = group;
        }
      } else {
        group = auditsUngrouped;
      }

      if (auditRef.result.scoreDisplayMode === 'not-applicable') {
        group.notApplicable.push(auditRef);
      } else if (Util.showAsPassed(auditRef.result)) {
        group.passed.push(auditRef);
      } else {
        group.failed.push(auditRef);
      }
    });

    const failedElements = /** @type {Array<Element>} */ ([]);
    const passedElements = /** @type {Array<Element>} */ ([]);
    const notApplicableElements = /** @type {Array<Element>} */ ([]);

    auditsUngrouped.failed.forEach((audit, i) => failedElements.push(this.renderAudit(audit, i)));
    auditsUngrouped.passed.forEach((audit, i) => passedElements.push(this.renderAudit(audit, i)));
    auditsUngrouped.notApplicable.forEach((audit, i) => notApplicableElements.push(
        this.renderAudit(audit, i)));

    Object.keys(auditsGroupedByGroup).forEach(groupId => {
      if (!groupDefinitions) return; // We never reach here if there aren't groups, but TSC needs convincing

      const group = groupDefinitions[groupId];
      const groups = auditsGroupedByGroup[groupId];

      if (groups.failed.length) {
        const auditGroupElem = this.renderAuditGroup(group, {expandable: false});
        groups.failed.forEach((item, i) => auditGroupElem.appendChild(this.renderAudit(item, i)));
        auditGroupElem.classList.add('lh-audit-group--unadorned');
        failedElements.push(auditGroupElem);
      }

      if (groups.passed.length) {
        const auditGroupElem = this.renderAuditGroup(group, {expandable: true});
        groups.passed.forEach((item, i) => auditGroupElem.appendChild(this.renderAudit(item, i)));
        auditGroupElem.classList.add('lh-audit-group--unadorned');
        passedElements.push(auditGroupElem);
      }

      if (groups.notApplicable.length) {
        const auditGroupElem = this.renderAuditGroup(group, {expandable: true});
        groups.notApplicable.forEach((item, i) =>
            auditGroupElem.appendChild(this.renderAudit(item, i)));
        auditGroupElem.classList.add('lh-audit-group--unadorned');
        notApplicableElements.push(auditGroupElem);
      }
    });

    if (failedElements.length) {
      const failedElem = this._renderFailedAuditsSection(failedElements);
      element.appendChild(failedElem);
    }

    if (manualAudits.length) {
      const manualEl = this._renderManualAudits(manualAudits, category.manualDescription);
      element.appendChild(manualEl);
    }

    if (passedElements.length) {
      const passedElem = this.renderPassedAuditsSection(passedElements);
      element.appendChild(passedElem);
    }

    if (notApplicableElements.length) {
      const notApplicableElem = this._renderNotApplicableAuditsSection(notApplicableElements);
      element.appendChild(notApplicableElem);
    }

    return element;
  }

  /**
   * Create a non-semantic span used for hash navigation of categories
   * @param {Element} element
   * @param {string} id
   */
  createPermalinkSpan(element, id) {
    const permalinkEl = this.dom.createChildOf(element, 'span', 'lh-permalink');
    permalinkEl.id = id;
  }
}

if (typeof module !== 'undefined' && module.exports) {
  module.exports = CategoryRenderer;
} else {
  self.CategoryRenderer = CategoryRenderer;
}<|MERGE_RESOLUTION|>--- conflicted
+++ resolved
@@ -80,22 +80,14 @@
       const tooltip = this.dom.createChildOf(textEl, 'div', 'tooltip tooltip--error');
       tooltip.textContent = audit.result.errorMessage || 'Report error: no audit information';
     } else if (audit.result.explanation) {
-<<<<<<< HEAD
-      const explEl = this.dom.createChildOf(titleEl, 'div', 'lh-debug lh-debug--explanation');
-=======
       const explEl = this.dom.createChildOf(titleEl, 'div', 'lh-audit-explanation');
->>>>>>> 036c4dff
       explEl.textContent = audit.result.explanation;
     }
     const warnings = audit.result.warnings;
     if (!warnings || warnings.length === 0) return auditEl;
 
     // Add list of warnings or singular warning
-<<<<<<< HEAD
-    const warningsEl = this.dom.createChildOf(titleEl, 'div', 'lh-debug lh-debug--warnings');
-=======
     const warningsEl = this.dom.createChildOf(titleEl, 'div', 'lh-warnings');
->>>>>>> 036c4dff
     if (warnings.length === 1) {
       warningsEl.textContent = `Warning: ${warnings.join('')}`;
     } else {
