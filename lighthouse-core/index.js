--- conflicted
+++ resolved
@@ -47,14 +47,8 @@
   const connection = userConnection || new ChromeProtocol(flags.port, flags.hostname);
 
   // kick off a lighthouse run
-<<<<<<< HEAD
-  /** @param {{requestedUrl?: string}} runnerData */
-  const gatherFn = ({requestedUrl}) => {
-    if (!requestedUrl) throw new Error('URL must be specified in legacy mode');
-=======
   const gatherFn = () => {
     const requestedUrl = URL.normalizeUrl(url);
->>>>>>> 67c1d133
     return Runner._gatherArtifactsFromBrowser(requestedUrl, options, connection);
   };
   return Runner.run(gatherFn, options);
