/**
 * @license Copyright 2016 The Lighthouse Authors. All Rights Reserved.
 * Licensed under the Apache License, Version 2.0 (the "License"); you may not use this file except in compliance with the License. You may obtain a copy of the License at http://www.apache.org/licenses/LICENSE-2.0
 * Unless required by applicable law or agreed to in writing, software distributed under the License is distributed on an "AS IS" BASIS, WITHOUT WARRANTIES OR CONDITIONS OF ANY KIND, either express or implied. See the License for the specific language governing permissions and limitations under the License.
 */
'use strict';

const log = require('lighthouse-logger');
const manifestParser = require('../lib/manifest-parser.js');
const stacksGatherer = require('../lib/stack-collector.js');
const LHError = require('../lib/lh-error.js');
const NetworkAnalyzer = require('../lib/dependency-graph/simulator/network-analyzer.js');
const NetworkRecorder = require('../lib/network-recorder.js');
const constants = require('../config/constants.js');
const i18n = require('../lib/i18n/i18n.js');
const URL = require('../lib/url-shim.js');

const UIStrings = {
  /**
   * @description Warning that the web page redirected during testing and that may have affected the load.
   * @example {https://example.com/requested/page} requested
   * @example {https://example.com/final/resolved/page} final
   */
  warningRedirected: 'The page may not be loading as expected because your test URL ' +
  `({requested}) was redirected to {final}. ` +
  'Try testing the second URL directly.',
  /**
   * @description Warning that Lighthouse timed out while waiting for the page to load.
   */
  warningTimeout: 'The page loaded too slowly to finish within the time limit. ' +
  'Results may be incomplete.',
};

const str_ = i18n.createMessageInstanceIdFn(__filename, UIStrings);

/** @typedef {import('../gather/driver.js')} Driver */

/** @typedef {import('./gatherers/gatherer.js').PhaseResult} PhaseResult */
/**
 * Each entry in each gatherer result array is the output of a gatherer phase:
 * `beforePass`, `pass`, and `afterPass`. Flattened into an `LH.Artifacts` in
 * `collectArtifacts`.
 * @typedef {Record<keyof LH.GathererArtifacts, Array<PhaseResult|Promise<PhaseResult>>>} GathererResults
 */
/** @typedef {Array<[keyof GathererResults, GathererResults[keyof GathererResults]]>} GathererResultsEntries */

/**
 * Class that drives browser to load the page and runs gatherer lifecycle hooks.
 */
class GatherRunner {
  /**
   * Loads about:blank and waits there briefly. Since a Page.reload command does
   * not let a service worker take over, we navigate away and then come back to
   * reload. We do not `waitForLoad` on about:blank since a page load event is
   * never fired on it.
   * @param {Driver} driver
   * @param {string=} url
   * @return {Promise<void>}
   */
  static async loadBlank(driver, url = constants.defaultPassConfig.blankPage) {
    const status = {msg: 'Resetting state with about:blank', id: 'lh:gather:loadBlank'};
    log.time(status);
    await driver.gotoURL(url, {waitForNavigated: true});
    log.timeEnd(status);
  }

  /**
   * Loads options.url with specified options. If the main document URL
   * redirects, options.url will be updated accordingly. As such, options.url
   * will always represent the post-redirected URL. options.requestedUrl is the
   * pre-redirect starting URL. If the navigation errors with "expected" errors such as
   * NO_FCP, a `navigationError` is returned.
   * @param {Driver} driver
   * @param {LH.Gatherer.PassContext} passContext
   * @return {Promise<{navigationError?: LH.LighthouseError}>}
   */
  static async loadPage(driver, passContext) {
    const status = {
      msg: 'Loading page & waiting for onload',
      id: `lh:gather:loadPage-${passContext.passConfig.passName}`,
    };
    log.time(status);
    try {
      const {finalUrl, timedOut} = await driver.gotoURL(passContext.url, {
        waitForFcp: passContext.passConfig.recordTrace,
        waitForLoad: true,
        passContext,
      });
      passContext.url = finalUrl;
      if (timedOut) passContext.LighthouseRunWarnings.push(str_(UIStrings.warningTimeout));
    } catch (err) {
      // If it's one of our loading-based LHErrors, we'll treat it as a page load error.
      if (err.code === 'NO_FCP' || err.code === 'PAGE_HUNG') {
        return {navigationError: err};
      }

      throw err;
    } finally {
      log.timeEnd(status);
    }

    return {};
  }

  /**
   * @param {Driver} driver
   * @param {{requestedUrl: string, settings: LH.Config.Settings}} options
   * @param {(string | LH.IcuMessage)[]} LighthouseRunWarnings
   * @return {Promise<void>}
   */
  static async setupDriver(driver, options, LighthouseRunWarnings) {
    const status = {msg: 'Initializing…', id: 'lh:gather:setupDriver'};
    log.time(status);
    const resetStorage = !options.settings.disableStorageReset;
    await driver.assertNoSameOriginServiceWorkerClients(options.requestedUrl);
    await driver.beginEmulation(options.settings);
    await driver.enableRuntimeEvents();
    await driver.enableAsyncStacks();
    await driver.cacheNatives();
    await driver.registerPerformanceObserver();
    await driver.dismissJavaScriptDialogs();
    await driver.registerRequestIdleCallbackWrap(options.settings);
    if (resetStorage) {
      const warning = await driver.getImportantStorageWarning(options.requestedUrl);
      if (warning) {
        LighthouseRunWarnings.push(warning);
      }
      await driver.clearDataForOrigin(options.requestedUrl);
    }
    log.timeEnd(status);
  }

  /**
   * Reset browser state where needed and release the connection.
   * @param {Driver} driver
   * @param {{requestedUrl: string, settings: LH.Config.Settings}} options
   * @return {Promise<void>}
   */
  static async disposeDriver(driver, options) {
    const status = {msg: 'Disconnecting from browser...', id: 'lh:gather:disconnect'};

    log.time(status);
    try {
      // If storage was cleared for the run, clear at the end so Lighthouse specifics aren't cached.
      const resetStorage = !options.settings.disableStorageReset;
      if (resetStorage) await driver.clearDataForOrigin(options.requestedUrl);

      // Disable fetcher, in case a gatherer enabled it.
      // This cleanup should be removed once the only usage of
      // fetcher (fetching arbitrary URLs) is replaced by new protocol support.
      await driver.fetcher.disableRequestInterception();

      await driver.disconnect();
    } catch (err) {
      // Ignore disconnecting error if browser was already closed.
      // See https://github.com/GoogleChrome/lighthouse/issues/1583
      if (!(/close\/.*status: (500|404)$/.test(err.message))) {
        log.error('GatherRunner disconnect', err.message);
      }
    }
    log.timeEnd(status);
  }

  /**
   * Returns an error if the original network request failed or wasn't found.
   * @param {LH.Artifacts.NetworkRequest|undefined} mainRecord
   * @return {LH.LighthouseError|undefined}
   */
  static getNetworkError(mainRecord) {
    if (!mainRecord) {
      return new LHError(LHError.errors.NO_DOCUMENT_REQUEST);
    } else if (mainRecord.failed) {
      const netErr = mainRecord.localizedFailDescription;
      // Match all resolution and DNS failures
      // https://cs.chromium.org/chromium/src/net/base/net_error_list.h?rcl=cd62979b
      if (
        netErr === 'net::ERR_NAME_NOT_RESOLVED' ||
        netErr === 'net::ERR_NAME_RESOLUTION_FAILED' ||
        netErr.startsWith('net::ERR_DNS_')
      ) {
        return new LHError(LHError.errors.DNS_FAILURE);
      } else {
        return new LHError(
          LHError.errors.FAILED_DOCUMENT_REQUEST,
          {errorDetails: netErr}
        );
      }
    } else if (mainRecord.hasErrorStatusCode()) {
      return new LHError(
        LHError.errors.ERRORED_DOCUMENT_REQUEST,
        {statusCode: `${mainRecord.statusCode}`}
      );
    }
  }

  /**
   * Returns an error if we ended up on the `chrome-error` page and all other requests failed.
   * @param {LH.Artifacts.NetworkRequest|undefined} mainRecord
   * @param {Array<LH.Artifacts.NetworkRequest>} networkRecords
   * @return {LH.LighthouseError|undefined}
   */
  static getInterstitialError(mainRecord, networkRecords) {
    // If we never requested a document, there's no interstitial error, let other cases handle it.
    if (!mainRecord) return undefined;

    const interstitialRequest = networkRecords
      .find(record => record.documentURL.startsWith('chrome-error://'));
    // If the page didn't end up on a chrome interstitial, there's no error here.
    if (!interstitialRequest) return undefined;

    // If the main document didn't fail, we didn't end up on an interstitial.
    // FIXME: This doesn't handle client-side redirects.
    // None of our error-handling deals with this case either because passContext.url doesn't handle non-network redirects.
    if (!mainRecord.failed) return undefined;

    // If a request failed with the `net::ERR_CERT_*` collection of errors, then it's a security issue.
    if (mainRecord.localizedFailDescription.startsWith('net::ERR_CERT')) {
      return new LHError(LHError.errors.INSECURE_DOCUMENT_REQUEST, {securityMessages:
        mainRecord.localizedFailDescription});
    }

    // If we made it this far, it's a generic Chrome interstitial error.
    return new LHError(LHError.errors.CHROME_INTERSTITIAL_ERROR);
  }

  /**
   * Returns an error if we try to load a non-HTML page.
   * Expects a network request with all redirects resolved, otherwise the MIME type may be incorrect.
   * @param {LH.Artifacts.NetworkRequest|undefined} finalRecord
   * @return {LH.LighthouseError|undefined}
   */
  static getNonHtmlError(finalRecord) {
    // MIME types are case-insenstive but Chrome normalizes MIME types to be lowercase.
    const HTML_MIME_TYPE = 'text/html';

    // If we never requested a document, there's no doctype error, let other cases handle it.
    if (!finalRecord) return undefined;

    // mimeType is determined by the browser, we assume Chrome is determining mimeType correctly,
    // independently of 'Content-Type' response headers, and always sending mimeType if well-formed.
    if (HTML_MIME_TYPE !== finalRecord.mimeType) {
      return new LHError(LHError.errors.NOT_HTML, {mimeType: finalRecord.mimeType});
    }
    return undefined;
  }

  /**
   * Returns an error if the page load should be considered failed, e.g. from a
   * main document request failure, a security issue, etc.
   * @param {LH.Gatherer.PassContext} passContext
   * @param {LH.Gatherer.LoadData} loadData
   * @param {LH.LighthouseError|undefined} navigationError
   * @return {LH.LighthouseError|undefined}
   */
  static getPageLoadError(passContext, loadData, navigationError) {
    const {networkRecords} = loadData;
    /** @type {LH.Artifacts.NetworkRequest|undefined} */
    let mainRecord;
    try {
      mainRecord = NetworkAnalyzer.findMainDocument(networkRecords, passContext.url);
    } catch (_) {}

    // MIME Type is only set on the final redirected document request. Use this for the HTML check instead of root.
    let finalRecord;
    if (mainRecord) {
      finalRecord = NetworkAnalyzer.resolveRedirects(mainRecord);
    }

    const networkError = GatherRunner.getNetworkError(mainRecord);
    const interstitialError = GatherRunner.getInterstitialError(mainRecord, networkRecords);
    const nonHtmlError = GatherRunner.getNonHtmlError(finalRecord);

    // Check to see if we need to ignore the page load failure.
    // e.g. When the driver is offline, the load will fail without page offline support.
    if (passContext.passConfig.loadFailureMode === 'ignore') return;

    // We want to special-case the interstitial beyond FAILED_DOCUMENT_REQUEST. See https://github.com/GoogleChrome/lighthouse/pull/8865#issuecomment-497507618
    if (interstitialError) return interstitialError;

    // Network errors are usually the most specific and provide the best reason for why the page failed to load.
    // Prefer networkError over navigationError.
    // Example: `DNS_FAILURE` is better than `NO_FCP`.
    if (networkError) return networkError;

    // Error if page is not HTML.
    if (nonHtmlError) return nonHtmlError;

    // Navigation errors are rather generic and express some failure of the page to render properly.
    // Use `navigationError` as the last resort.
    // Example: `NO_FCP`, the page never painted content for some unknown reason.
    return navigationError;
  }

  /**
   * Initialize network settings for the pass, e.g. throttling, blocked URLs,
   * and manual request headers.
   * @param {LH.Gatherer.PassContext} passContext
   * @return {Promise<void>}
   */
  static async setupPassNetwork(passContext) {
    const status = {msg: 'Setting up network for the pass trace', id: `lh:gather:setupPassNetwork`};
    log.time(status);

    const passConfig = passContext.passConfig;
    await passContext.driver.setThrottling(passContext.settings, passConfig);

    const blockedUrls = (passContext.passConfig.blockedUrlPatterns || [])
      .concat(passContext.settings.blockedUrlPatterns || []);

    // Set request blocking before any network activity
    // No "clearing" is done at the end of the pass since blockUrlPatterns([]) will unset all if
    // neccessary at the beginning of the next pass.
    await passContext.driver.blockUrlPatterns(blockedUrls);
    await passContext.driver.setExtraHTTPHeaders(passContext.settings.extraHeaders);

    log.timeEnd(status);
  }

  /**
   * Beging recording devtoolsLog and trace (if requested).
   * @param {LH.Gatherer.PassContext} passContext
   * @return {Promise<void>}
   */
  static async beginRecording(passContext) {
    const status = {msg: 'Beginning devtoolsLog and trace', id: 'lh:gather:beginRecording'};
    log.time(status);

    const {driver, passConfig, settings} = passContext;

    // Always record devtoolsLog
    await driver.beginDevtoolsLog();

    if (passConfig.recordTrace) {
      await driver.beginTrace(settings);
    }

    log.timeEnd(status);
  }

  /**
   * End recording devtoolsLog and trace (if requested), returning an
   * `LH.Gatherer.LoadData` with the recorded data.
   * @param {LH.Gatherer.PassContext} passContext
   * @return {Promise<LH.Gatherer.LoadData>}
   */
  static async endRecording(passContext) {
    const {driver, passConfig} = passContext;

    let trace;
    if (passConfig.recordTrace) {
      const status = {msg: 'Gathering trace', id: `lh:gather:getTrace`};
      log.time(status);
      trace = await driver.endTrace();
      log.timeEnd(status);
    }

    const status = {
      msg: 'Gathering devtoolsLog & network records',
      id: `lh:gather:getDevtoolsLog`,
    };
    log.time(status);
    const devtoolsLog = driver.endDevtoolsLog();
    const networkRecords = NetworkRecorder.recordsFromLogs(devtoolsLog);
    log.timeEnd(status);

    return {
      networkRecords,
      devtoolsLog,
      trace,
    };
  }

  /**
   * Run beforePass() on gatherers.
   * @param {LH.Gatherer.PassContext} passContext
   * @param {Partial<GathererResults>} gathererResults
   * @return {Promise<void>}
   */
  static async beforePass(passContext, gathererResults) {
    const bpStatus = {msg: `Running beforePass methods`, id: `lh:gather:beforePass`};
    log.time(bpStatus, 'verbose');

    for (const gathererDefn of passContext.passConfig.gatherers) {
      const gatherer = gathererDefn.instance;
      const status = {
        msg: `Gathering setup: ${gatherer.name}`,
        id: `lh:gather:beforePass:${gatherer.name}`,
      };
      log.time(status, 'verbose');
      const artifactPromise = Promise.resolve().then(_ => gatherer.beforePass(passContext));
      gathererResults[gatherer.name] = [artifactPromise];
      await artifactPromise.catch(() => {});
      log.timeEnd(status);
    }
    log.timeEnd(bpStatus);
  }

  /**
   * Run pass() on gatherers.
   * @param {LH.Gatherer.PassContext} passContext
   * @param {Partial<GathererResults>} gathererResults
   * @return {Promise<void>}
   */
  static async pass(passContext, gathererResults) {
    const config = passContext.passConfig;
    const gatherers = config.gatherers;

    const pStatus = {msg: `Running pass methods`, id: `lh:gather:pass`};
    log.time(pStatus, 'verbose');

    for (const gathererDefn of gatherers) {
      const gatherer = gathererDefn.instance;
      const status = {
        msg: `Gathering in-page: ${gatherer.name}`,
        id: `lh:gather:pass:${gatherer.name}`,
      };
      log.time(status);
      const artifactPromise = Promise.resolve().then(_ => gatherer.pass(passContext));

      const gathererResult = gathererResults[gatherer.name] || [];
      gathererResult.push(artifactPromise);
      gathererResults[gatherer.name] = gathererResult;
      await artifactPromise.catch(() => {});
    }

    log.timeEnd(pStatus);
  }

  /**
   * Run afterPass() on gatherers.
   * @param {LH.Gatherer.PassContext} passContext
   * @param {LH.Gatherer.LoadData} loadData
   * @param {Partial<GathererResults>} gathererResults
   * @return {Promise<void>}
   */
  static async afterPass(passContext, loadData, gathererResults) {
    const driver = passContext.driver;
    const config = passContext.passConfig;
    const gatherers = config.gatherers;

    const apStatus = {msg: `Running afterPass methods`, id: `lh:gather:afterPass`};
    log.time(apStatus, 'verbose');

    // Some gatherers scroll the page which can cause unexpected results for other gatherers.
    // We reset the scroll position in between each gatherer.
    const scrollPosition = await driver.getScrollPosition();

    for (const gathererDefn of gatherers) {
      const gatherer = gathererDefn.instance;
      const status = {
        msg: `Gathering: ${gatherer.name}`,
        id: `lh:gather:afterPass:${gatherer.name}`,
      };
      log.time(status);

      const artifactPromise = Promise.resolve()
        .then(_ => gatherer.afterPass(passContext, loadData));

      const gathererResult = gathererResults[gatherer.name] || [];
      gathererResult.push(artifactPromise);
      gathererResults[gatherer.name] = gathererResult;
      await artifactPromise.catch(() => {});
      await driver.scrollTo(scrollPosition);
      log.timeEnd(status);
    }
    log.timeEnd(apStatus);
  }

  /**
   * Takes the results of each gatherer phase for each gatherer and uses the
   * last produced value (that's not undefined) as the artifact for that
   * gatherer. If an error was rejected from a gatherer phase,
   * uses that error object as the artifact instead.
   * @param {Partial<GathererResults>} gathererResults
   * @return {Promise<{artifacts: Partial<LH.GathererArtifacts>}>}
   */
  static async collectArtifacts(gathererResults) {
    /** @type {Partial<LH.GathererArtifacts>} */
    const gathererArtifacts = {};

    const resultsEntries = /** @type {GathererResultsEntries} */ (Object.entries(gathererResults));
    for (const [gathererName, phaseResultsPromises] of resultsEntries) {
      try {
        const phaseResults = await Promise.all(phaseResultsPromises);
        // Take the last defined pass result as artifact. If none are defined, the undefined check below handles it.
        const definedResults = phaseResults.filter(element => element !== undefined);
        const artifact = definedResults[definedResults.length - 1];
        // @ts-expect-error tsc can't yet express that gathererName is only a single type in each iteration, not a union of types.
        gathererArtifacts[gathererName] = artifact;
      } catch (err) {
        // Return error to runner to handle turning it into an error audit.
        gathererArtifacts[gathererName] = err;
      }

      if (gathererArtifacts[gathererName] === undefined) {
        throw new Error(`${gathererName} failed to provide an artifact.`);
      }
    }

    return {
      artifacts: gathererArtifacts,
    };
  }

  /**
   * Return an initialized but mostly empty set of base artifacts, to be
   * populated as the run continues.
   * @param {{driver: Driver, requestedUrl: string, settings: LH.Config.Settings}} options
   * @return {Promise<LH.BaseArtifacts>}
   */
  static async initializeBaseArtifacts(options) {
    const hostUserAgent = (await options.driver.getBrowserVersion()).userAgent;

    const {emulatedFormFactor} = options.settings;
    // Whether Lighthouse was run on a mobile device (i.e. not on a desktop machine).
    const HostFormFactor = hostUserAgent.includes('Android') || hostUserAgent.includes('Mobile') ?
      'mobile' : 'desktop';
    const TestedAsMobileDevice = emulatedFormFactor === 'mobile' ||
      (emulatedFormFactor !== 'desktop' && HostFormFactor === 'mobile');

    return {
      fetchTime: (new Date()).toJSON(),
      LighthouseRunWarnings: [],
      TestedAsMobileDevice,
      HostFormFactor,
      HostUserAgent: hostUserAgent,
      NetworkUserAgent: '', // updated later
      BenchmarkIndex: 0, // updated later
      WebAppManifest: null, // updated later
      InstallabilityErrors: {errors: []}, // updated later
      Stacks: [], // updated later
      traces: {},
      devtoolsLogs: {},
      settings: options.settings,
      URL: {requestedUrl: options.requestedUrl, finalUrl: options.requestedUrl},
      Timing: [],
      PageLoadError: null,
    };
  }

  /**
   * Creates an Artifacts.InstallabilityErrors, tranforming data from the protocol
   * for old versions of Chrome.
   * @param {LH.Gatherer.PassContext} passContext
   * @return {Promise<LH.Artifacts.InstallabilityErrors>}
   */
  static async getInstallabilityErrors(passContext) {
    const status = {
      msg: 'Get webapp installability errors',
      id: 'lh:gather:getInstallabilityErrors',
    };
    log.time(status);
    const response =
      await passContext.driver.sendCommand('Page.getInstallabilityErrors');
<<<<<<< HEAD
    const errors = response.installabilityErrors;
=======

    const errors = response.installabilityErrors;

    log.timeEnd(status);
>>>>>>> f329ca05
    return {errors};
  }

  /**
   * Populates the important base artifacts from a fully loaded test page.
   * Currently must be run before `start-url` gatherer so that `WebAppManifest`
   * will be available to it.
   * @param {LH.Gatherer.PassContext} passContext
   */
  static async populateBaseArtifacts(passContext) {
    const status = {msg: 'Populate base artifacts', id: 'lh:gather:populateBaseArtifacts'};
    log.time(status);
    const baseArtifacts = passContext.baseArtifacts;

    // Copy redirected URL to artifact.
    baseArtifacts.URL.finalUrl = passContext.url;
    /* eslint-disable max-len */
    if (!URL.equalWithExcludedFragments(baseArtifacts.URL.requestedUrl, baseArtifacts.URL.finalUrl)) {
      baseArtifacts.LighthouseRunWarnings.push(str_(UIStrings.warningRedirected, {
        requested: baseArtifacts.URL.requestedUrl,
        final: baseArtifacts.URL.finalUrl,
      }));
    }

    // Fetch the manifest, if it exists.
    baseArtifacts.WebAppManifest = await GatherRunner.getWebAppManifest(passContext);

    if (baseArtifacts.WebAppManifest) {
      baseArtifacts.InstallabilityErrors = await GatherRunner.getInstallabilityErrors(passContext);
    }

    baseArtifacts.Stacks = await stacksGatherer(passContext);

    // Find the NetworkUserAgent actually used in the devtoolsLogs.
    const devtoolsLog = baseArtifacts.devtoolsLogs[passContext.passConfig.passName];
    const userAgentEntry = devtoolsLog.find(entry =>
      entry.method === 'Network.requestWillBeSent' &&
      !!entry.params.request.headers['User-Agent']
    );
    if (userAgentEntry) {
      // @ts-expect-error - guaranteed to exist by the find above
      baseArtifacts.NetworkUserAgent = userAgentEntry.params.request.headers['User-Agent'];
    }

    log.timeEnd(status);
  }

  /**
   * Finalize baseArtifacts after gathering is fully complete.
   * @param {LH.BaseArtifacts} baseArtifacts
   */
  static finalizeBaseArtifacts(baseArtifacts) {
    // Take only unique LighthouseRunWarnings.
    baseArtifacts.LighthouseRunWarnings = Array.from(new Set(baseArtifacts.LighthouseRunWarnings));

    // Take the timing entries we've gathered so far.
    baseArtifacts.Timing = log.getTimeEntries();
  }

  /**
   * Uses the debugger protocol to fetch the manifest from within the context of
   * the target page, reusing any credentials, emulation, etc, already established
   * there.
   *
   * Returns the parsed manifest or null if the page had no manifest. If the manifest
   * was unparseable as JSON, manifest.value will be undefined and manifest.warning
   * will have the reason. See manifest-parser.js for more information.
   *
   * @param {LH.Gatherer.PassContext} passContext
   * @return {Promise<LH.Artifacts.Manifest|null>}
   */
  static async getWebAppManifest(passContext) {
    const status = {msg: 'Get webapp manifest', id: 'lh:gather:getWebAppManifest'};
    log.time(status);
    const response = await passContext.driver.getAppManifest();
    if (!response) return null;
    const manifest = manifestParser(response.data, response.url, passContext.url);
    log.timeEnd(status);
    return manifest;
  }

  /**
   * @param {Array<LH.Config.Pass>} passConfigs
   * @param {{driver: Driver, requestedUrl: string, settings: LH.Config.Settings}} options
   * @return {Promise<LH.Artifacts>}
   */
  static async run(passConfigs, options) {
    const driver = options.driver;

    /** @type {Partial<LH.GathererArtifacts>} */
    const artifacts = {};

    try {
      await driver.connect();
      // In the devtools/extension case, we can't still be on the site while trying to clear state
      // So we first navigate to about:blank, then apply our emulation & setup
      await GatherRunner.loadBlank(driver);

      const baseArtifacts = await GatherRunner.initializeBaseArtifacts(options);
      baseArtifacts.BenchmarkIndex = await options.driver.getBenchmarkIndex();

      await GatherRunner.setupDriver(driver, options, baseArtifacts.LighthouseRunWarnings);

      let isFirstPass = true;
      for (const passConfig of passConfigs) {
        /** @type {LH.Gatherer.PassContext} */
        const passContext = {
          driver,
          url: options.requestedUrl,
          settings: options.settings,
          passConfig,
          baseArtifacts,
          LighthouseRunWarnings: baseArtifacts.LighthouseRunWarnings,
        };
        const passResults = await GatherRunner.runPass(passContext);
        Object.assign(artifacts, passResults.artifacts);

        // If we encountered a pageLoadError, don't try to keep loading the page in future passes.
        if (passResults.pageLoadError && passConfig.loadFailureMode === 'fatal') {
          baseArtifacts.PageLoadError = passResults.pageLoadError;
          break;
        }

        if (isFirstPass) {
          await GatherRunner.populateBaseArtifacts(passContext);
          isFirstPass = false;
        }

        // Disable fetcher for every pass, in case a gatherer enabled it.
        // Noop if fetcher was never enabled.
        // This cleanup should be removed once the only usage of
        // fetcher (fetching arbitrary URLs) is replaced by new protocol support.
        await driver.fetcher.disableRequestInterception();
      }

      await GatherRunner.disposeDriver(driver, options);
      GatherRunner.finalizeBaseArtifacts(baseArtifacts);
      return /** @type {LH.Artifacts} */ ({...baseArtifacts, ...artifacts}); // Cast to drop Partial<>.
    } catch (err) {
      // Clean up on error. Don't await so that the root error, not a disposal error, is shown.
      GatherRunner.disposeDriver(driver, options);

      throw err;
    }
  }

  /**
   * Returns whether this pass should clear the caches.
   * Only if it is a performance run and the settings don't disable it.
   * @param {LH.Gatherer.PassContext} passContext
   * @return {boolean}
   */
  static shouldClearCaches(passContext) {
    const {settings, passConfig} = passContext;
    return !settings.disableStorageReset && passConfig.recordTrace && passConfig.useThrottling;
  }

  /**
   * Save the devtoolsLog and trace (if applicable) to baseArtifacts.
   * @param {LH.Gatherer.PassContext} passContext
   * @param {LH.Gatherer.LoadData} loadData
   * @param {string} passName
   */
  static _addLoadDataToBaseArtifacts(passContext, loadData, passName) {
    const baseArtifacts = passContext.baseArtifacts;
    baseArtifacts.devtoolsLogs[passName] = loadData.devtoolsLog;
    if (loadData.trace) baseArtifacts.traces[passName] = loadData.trace;
  }

  /**
   * Starting from about:blank, load the page and run gatherers for this pass.
   * @param {LH.Gatherer.PassContext} passContext
   * @return {Promise<{artifacts: Partial<LH.GathererArtifacts>, pageLoadError?: LHError}>}
   */
  static async runPass(passContext) {
    const status = {
      msg: `Running ${passContext.passConfig.passName} pass`,
      id: `lh:gather:runPass-${passContext.passConfig.passName}`,
      args: [passContext.passConfig.gatherers.map(g => g.instance.name).join(', ')],
    };
    log.time(status);

    /** @type {Partial<GathererResults>} */
    const gathererResults = {};
    const {driver, passConfig} = passContext;

    // Go to about:blank, set up, and run `beforePass()` on gatherers.
    await GatherRunner.loadBlank(driver, passConfig.blankPage);
    await GatherRunner.setupPassNetwork(passContext);
    if (GatherRunner.shouldClearCaches(passContext)) {
      await driver.cleanBrowserCaches(); // Clear disk & memory cache if it's a perf run
    }
    await GatherRunner.beforePass(passContext, gathererResults);

    // Navigate, start recording, and run `pass()` on gatherers.
    await GatherRunner.beginRecording(passContext);
    const {navigationError: possibleNavError} = await GatherRunner.loadPage(driver, passContext);
    await GatherRunner.pass(passContext, gathererResults);
    const loadData = await GatherRunner.endRecording(passContext);

    // Disable throttling so the afterPass analysis isn't throttled
    await driver.setThrottling(passContext.settings, {useThrottling: false});

    // In case of load error, save log and trace with an error prefix, return no artifacts for this pass.
    const pageLoadError = GatherRunner.getPageLoadError(passContext, loadData, possibleNavError);
    if (pageLoadError) {
      const localizedMessage = i18n.getFormatted(pageLoadError.friendlyMessage,
          passContext.settings.locale);
      log.error('GatherRunner', localizedMessage, passContext.url);

      passContext.LighthouseRunWarnings.push(pageLoadError.friendlyMessage);
      GatherRunner._addLoadDataToBaseArtifacts(passContext, loadData,
          `pageLoadError-${passConfig.passName}`);

      log.timeEnd(status);
      return {artifacts: {}, pageLoadError};
    }

    // If no error, save devtoolsLog and trace.
    GatherRunner._addLoadDataToBaseArtifacts(passContext, loadData, passConfig.passName);

    // Run `afterPass()` on gatherers and return collected artifacts.
    await GatherRunner.afterPass(passContext, loadData, gathererResults);
    const artifacts = GatherRunner.collectArtifacts(gathererResults);

    log.timeEnd(status);
    return artifacts;
  }
}

module.exports = GatherRunner;
module.exports.UIStrings = UIStrings;<|MERGE_RESOLUTION|>--- conflicted
+++ resolved
@@ -552,14 +552,10 @@
     log.time(status);
     const response =
       await passContext.driver.sendCommand('Page.getInstallabilityErrors');
-<<<<<<< HEAD
+
     const errors = response.installabilityErrors;
-=======
-
-    const errors = response.installabilityErrors;
-
-    log.timeEnd(status);
->>>>>>> f329ca05
+
+    log.timeEnd(status);
     return {errors};
   }
 
