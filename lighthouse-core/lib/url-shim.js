/**
 * @license Copyright 2016 The Lighthouse Authors. All Rights Reserved.
 * Licensed under the Apache License, Version 2.0 (the "License"); you may not use this file except in compliance with the License. You may obtain a copy of the License at http://www.apache.org/licenses/LICENSE-2.0
 * Unless required by applicable law or agreed to in writing, software distributed under the License is distributed on an "AS IS" BASIS, WITHOUT WARRANTIES OR CONDITIONS OF ANY KIND, either express or implied. See the License for the specific language governing permissions and limitations under the License.
 */
'use strict';

/**
 * URL shim so we keep our code DRY
 */

const Util = require('../util-commonjs.js');

/** @typedef {import('./network-request.js')} NetworkRequest */

const allowedProtocols = [
  'https:', 'http:', 'chrome:', 'chrome-extension:',
];

const SECURE_SCHEMES = ['data', 'https', 'wss', 'blob', 'chrome', 'chrome-extension', 'about',
  'filesystem'];
const SECURE_LOCALHOST_DOMAINS = ['localhost', '127.0.0.1'];
<<<<<<< HEAD
const NON_NETWORK_SCHEMES = ['blob', 'data', 'intent', 'filesystem'];
=======
const NON_NETWORK_SCHEMES = [
  'blob', // @see https://developer.mozilla.org/en-US/docs/Web/API/URL/createObjectURL
  'data', // @see https://developer.mozilla.org/en-US/docs/Web/HTTP/Basics_of_HTTP/Data_URIs
  'intent', // @see https://developer.chrome.com/docs/multidevice/android/intents/
  'file', // @see https://en.wikipedia.org/wiki/File_URI_scheme
  'filesystem', // @see https://developer.mozilla.org/en-US/docs/Web/API/FileSystem
];
>>>>>>> be053dba

/**
 * There is fancy URL rewriting logic for the chrome://settings page that we need to work around.
 * Why? Special handling was added by Chrome team to allow a pushState transition between chrome:// pages.
 * As a result, the network URL (chrome://chrome/settings/) doesn't match the final document URL (chrome://settings/).
 * @param {string} url
 * @return {string}
 */
function rewriteChromeInternalUrl(url) {
  if (!url || !url.startsWith('chrome://')) return url;
  // Chrome adds a trailing slash to `chrome://` URLs, but the spec does not.
  //   https://github.com/GoogleChrome/lighthouse/pull/3941#discussion_r154026009
  if (url.endsWith('/')) url = url.replace(/\/$/, '');
  return url.replace(/^chrome:\/\/chrome\//, 'chrome://');
}

// URL is global as of node 10. https://nodejs.org/api/globals.html#globals_url
class URLShim extends URL {
  /**
   * @param {string} url
   * @return {boolean}
   */
  static isValid(url) {
    try {
      new URL(url);
      return true;
    } catch (e) {
      return false;
    }
  }

  /**
   * @param {string} urlA
   * @param {string} urlB
   * @return {boolean}
   */
  static hostsMatch(urlA, urlB) {
    try {
      return new URL(urlA).host === new URL(urlB).host;
    } catch (e) {
      return false;
    }
  }

  /**
   * @param {string} urlA
   * @param {string} urlB
   * @return {boolean}
   */
  static originsMatch(urlA, urlB) {
    try {
      return new URL(urlA).origin === new URL(urlB).origin;
    } catch (e) {
      return false;
    }
  }

  /**
   * @param {string} url
   * @return {?string}
   */
  static getOrigin(url) {
    try {
      const urlInfo = new URL(url);
      // check for both host and origin since some URLs schemes like data and file set origin to the
      // string "null" instead of the object
      return (urlInfo.host && urlInfo.origin) || null;
    } catch (e) {
      return null;
    }
  }

  /**
   * Check if rootDomains matches
   *
   * @param {string|URL} urlA
   * @param {string|URL} urlB
   */
  static rootDomainsMatch(urlA, urlB) {
    let urlAInfo;
    let urlBInfo;
    try {
      urlAInfo = Util.createOrReturnURL(urlA);
      urlBInfo = Util.createOrReturnURL(urlB);
    } catch (err) {
      return false;
    }

    if (!urlAInfo.hostname || !urlBInfo.hostname) {
      return false;
    }

    // get the string before the tld
    const urlARootDomain = Util.getRootDomain(urlAInfo);
    const urlBRootDomain = Util.getRootDomain(urlBInfo);

    return urlARootDomain === urlBRootDomain;
  }

  /**
   * @param {string} url
   * @param {{numPathParts: number, preserveQuery: boolean, preserveHost: boolean}=} options
   * @return {string}
   */
  static getURLDisplayName(url, options) {
    return Util.getURLDisplayName(new URL(url), options);
  }

  /**
   * Limits data URIs to 100 characters, returns all other strings untouched.
   * @param {string} url
   * @return {string}
   */
  static elideDataURI(url) {
    try {
      const parsed = new URL(url);
      return parsed.protocol === 'data:' ? url.slice(0, 100) : url;
    } catch (e) {
      return url;
    }
  }

  /**
   * Determine if url1 equals url2, ignoring URL fragments.
   * @param {string} url1
   * @param {string} url2
   * @return {boolean}
   */
  static equalWithExcludedFragments(url1, url2) {
    [url1, url2] = [url1, url2].map(rewriteChromeInternalUrl);
    try {
      const urla = new URL(url1);
      urla.hash = '';

      const urlb = new URL(url2);
      urlb.hash = '';

      return urla.href === urlb.href;
    } catch (e) {
      return false;
    }
  }

  /**
   * Determine if the url has a protocol that we're able to test
   * @param {string} url
   * @return {boolean}
   */
  static isProtocolAllowed(url) {
    try {
      const parsed = new URL(url);
      return allowedProtocols.includes(parsed.protocol);
    } catch (e) {
      return false;
    }
  }

  /**
   * Is the host localhost-enough to satisfy the "secure context" definition
   * https://github.com/GoogleChrome/lighthouse/pull/11766#discussion_r582340683
   * @param {string} hostname Either a `new URL(url).hostname` or a `networkRequest.parsedUrl.host`
   * @return {boolean}
   */
  static isLikeLocalhost(hostname) {
    // Any hostname terminating in `.localhost` is considered to be local.
    // https://w3c.github.io/webappsec-secure-contexts/#localhost
    // This method doesn't consider IPs that resolve to loopback, IPv6 or other loopback edgecases
    return SECURE_LOCALHOST_DOMAINS.includes(hostname) || hostname.endsWith('.localhost');
  }

  /**
   * @param {NetworkRequest['parsedURL']['scheme']} scheme
   * @return {boolean}
   */
  static isSecureScheme(scheme) {
    return SECURE_SCHEMES.includes(scheme);
  }

  /**
   * Use `NetworkRequest.isNonNetworkRequest(req)` if working with a request.
   * Note: the `protocol` field from CDP can be 'h2', 'http', (not 'https'!) or it'll be url's scheme.
   *   https://source.chromium.org/chromium/chromium/src/+/main:content/browser/devtools/protocol/network_handler.cc;l=598-611;drc=56d4a9a9deb30be73adcee8737c73bcb2a5ab64f
   * However, a `new URL(href).protocol` has a colon suffix.
   *   https://url.spec.whatwg.org/#dom-url-protocol
   * A URL's `scheme` is specced as the `protocol` sans-colon, but isn't exposed on a URL object.
   * This method can take all 3 of these string types as a parameter.
   * @param {NetworkRequest['protocol'] | URL['protocol']} protocol Either a networkRequest's `protocol` per CDP or a `new URL(href).protocol`
   * @return {boolean}
   */
  static isNonNetworkProtocol(protocol) {
    // Strip off any colon
    const urlScheme = protocol.includes(':') ? protocol.slice(0, protocol.indexOf(':')) : protocol;
    return NON_NETWORK_SCHEMES.includes(urlScheme);
  }

  /**
   * @param {string} src
   * @return {string|undefined}
   */
  static guessMimeType(src) {
    let url;
    try {
      url = new URL(src);
    } catch {
      return undefined;
    }

    if (url.protocol === 'data:') {
      const match = url.pathname.match(/image\/(png|jpeg|svg\+xml|webp|gif|avif)(?=;)/);
      if (!match) return undefined;
      return match[0];
    }

    const match = url.pathname.toLowerCase().match(/\.(png|jpeg|jpg|svg|webp|gif|avif)$/);
    if (!match) return undefined;

    const ext = match[1];
    if (ext === 'svg') return 'image/svg+xml';
    if (ext === 'jpg') return 'image/jpeg';
    return `image/${ext}`;
  }
}

URLShim.URL = URL;

URLShim.INVALID_URL_DEBUG_STRING =
    'Lighthouse was unable to determine the URL of some script executions. ' +
    'It\'s possible a Chrome extension or other eval\'d code is the source.';

module.exports = URLShim;<|MERGE_RESOLUTION|>--- conflicted
+++ resolved
@@ -20,9 +20,6 @@
 const SECURE_SCHEMES = ['data', 'https', 'wss', 'blob', 'chrome', 'chrome-extension', 'about',
   'filesystem'];
 const SECURE_LOCALHOST_DOMAINS = ['localhost', '127.0.0.1'];
-<<<<<<< HEAD
-const NON_NETWORK_SCHEMES = ['blob', 'data', 'intent', 'filesystem'];
-=======
 const NON_NETWORK_SCHEMES = [
   'blob', // @see https://developer.mozilla.org/en-US/docs/Web/API/URL/createObjectURL
   'data', // @see https://developer.mozilla.org/en-US/docs/Web/HTTP/Basics_of_HTTP/Data_URIs
@@ -30,7 +27,6 @@
   'file', // @see https://en.wikipedia.org/wiki/File_URI_scheme
   'filesystem', // @see https://developer.mozilla.org/en-US/docs/Web/API/FileSystem
 ];
->>>>>>> be053dba
 
 /**
  * There is fancy URL rewriting logic for the chrome://settings page that we need to work around.
